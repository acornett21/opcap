module opcap

go 1.17

require github.com/spf13/cobra v1.4.0

require (
	github.com/operator-framework/operator-registry v1.22.0
	github.com/sirupsen/logrus v1.8.1
	google.golang.org/grpc v1.46.0 // indirect
	sigs.k8s.io/controller-runtime v0.12.1
)

require (
<<<<<<< HEAD
	github.com/operator-framework/api v0.14.0
	k8s.io/api v0.24.0
=======
	github.com/operator-framework/api v0.15.0
>>>>>>> dfa3a410
	k8s.io/apimachinery v0.24.0
	k8s.io/client-go v0.24.0
)

require (
	github.com/PuerkitoBio/purell v1.1.1 // indirect
	github.com/PuerkitoBio/urlesc v0.0.0-20170810143723-de5bf2ad4578 // indirect
	github.com/beorn7/perks v1.0.1 // indirect
	github.com/blang/semver/v4 v4.0.0 // indirect
	github.com/cespare/xxhash/v2 v2.1.2 // indirect
	github.com/davecgh/go-spew v1.1.1 // indirect
	github.com/emicklei/go-restful v2.9.5+incompatible // indirect
	github.com/evanphx/json-patch v4.12.0+incompatible // indirect
	github.com/fsnotify/fsnotify v1.5.1 // indirect
	github.com/go-logr/logr v1.2.0 // indirect
	github.com/go-openapi/jsonpointer v0.19.5 // indirect
	github.com/go-openapi/jsonreference v0.19.5 // indirect
	github.com/go-openapi/swag v0.19.14 // indirect
	github.com/gogo/protobuf v1.3.2 // indirect
	github.com/golang/groupcache v0.0.0-20210331224755-41bb18bfe9da // indirect
	github.com/golang/protobuf v1.5.2 // indirect
	github.com/google/gnostic v0.5.7-v3refs // indirect
	github.com/google/go-cmp v0.5.6 // indirect
	github.com/google/gofuzz v1.1.0 // indirect
	github.com/google/uuid v1.1.2 // indirect
	github.com/h2non/filetype v1.1.1 // indirect
	github.com/h2non/go-is-svg v0.0.0-20160927212452-35e8c4b0612c // indirect
	github.com/imdario/mergo v0.3.12 // indirect
	github.com/inconshreveable/mousetrap v1.0.0 // indirect
	github.com/josharian/intern v1.0.0 // indirect
	github.com/json-iterator/go v1.1.12 // indirect
	github.com/mailru/easyjson v0.7.6 // indirect
	github.com/matttproud/golang_protobuf_extensions v1.0.2-0.20181231171920-c182affec369 // indirect
	github.com/modern-go/concurrent v0.0.0-20180306012644-bacd9c7ef1dd // indirect
	github.com/modern-go/reflect2 v1.0.2 // indirect
	github.com/munnerz/goautoneg v0.0.0-20191010083416-a7dc8b61c822 // indirect
	github.com/pkg/errors v0.9.1 // indirect
	github.com/prometheus/client_golang v1.12.1 // indirect
	github.com/prometheus/client_model v0.2.0 // indirect
	github.com/prometheus/common v0.32.1 // indirect
	github.com/prometheus/procfs v0.7.3 // indirect
	github.com/spf13/pflag v1.0.5 // indirect
	golang.org/x/net v0.0.0-20220127200216-cd36cc0744dd // indirect
	golang.org/x/oauth2 v0.0.0-20211104180415-d3ed0bb246c8 // indirect
	golang.org/x/sys v0.0.0-20220209214540-3681064d5158 // indirect
	golang.org/x/term v0.0.0-20210927222741-03fcf44c2211 // indirect
	golang.org/x/text v0.3.7 // indirect
	golang.org/x/time v0.0.0-20220210224613-90d013bbcef8 // indirect
	gomodules.xyz/jsonpatch/v2 v2.2.0 // indirect
	google.golang.org/appengine v1.6.7 // indirect
	google.golang.org/genproto v0.0.0-20220107163113-42d7afdf6368 // indirect
	google.golang.org/protobuf v1.27.1 // indirect
	gopkg.in/check.v1 v1.0.0-20201130134442-10cb98267c6c // indirect
	gopkg.in/inf.v0 v0.9.1 // indirect
	gopkg.in/yaml.v2 v2.4.0 // indirect
	gopkg.in/yaml.v3 v3.0.0-20210107192922-496545a6307b // indirect
	k8s.io/apiextensions-apiserver v0.24.0 // indirect
	k8s.io/component-base v0.24.0 // indirect
	k8s.io/klog/v2 v2.60.1 // indirect
	k8s.io/kube-openapi v0.0.0-20220328201542-3ee0da9b0b42 // indirect
	k8s.io/utils v0.0.0-20220210201930-3a6ce19ff2f9 // indirect
	sigs.k8s.io/json v0.0.0-20211208200746-9f7c6b3444d2 // indirect
	sigs.k8s.io/structured-merge-diff/v4 v4.2.1 // indirect
	sigs.k8s.io/yaml v1.3.0 // indirect
)<|MERGE_RESOLUTION|>--- conflicted
+++ resolved
@@ -12,12 +12,8 @@
 )
 
 require (
-<<<<<<< HEAD
-	github.com/operator-framework/api v0.14.0
+	github.com/operator-framework/api v0.15.0
 	k8s.io/api v0.24.0
-=======
-	github.com/operator-framework/api v0.15.0
->>>>>>> dfa3a410
 	k8s.io/apimachinery v0.24.0
 	k8s.io/client-go v0.24.0
 )
